"""keymaster Integration."""
import asyncio
from datetime import timedelta
import functools
import logging
from typing import Any, Dict, List, Optional, Union

import voluptuous as vol

from homeassistant.components.persistent_notification import async_create, async_dismiss
from homeassistant.config_entries import ConfigEntry
from homeassistant.const import (
    ATTR_ENTITY_ID,
    EVENT_HOMEASSISTANT_STARTED,
    STATE_LOCKED,
    STATE_ON,
    STATE_UNLOCKED,
)
from homeassistant.core import Config, CoreState, Event, HomeAssistant, ServiceCall
from homeassistant.helpers.dispatcher import async_dispatcher_send
from homeassistant.helpers.entity_registry import (
    EntityRegistry,
    async_get as async_get_entity_registry,
)
from homeassistant.helpers.event import async_track_state_change
from homeassistant.helpers.update_coordinator import DataUpdateCoordinator, UpdateFailed
from homeassistant.util import slugify

from .binary_sensor import generate_binary_sensor_name
from .const import (
    ATTR_CODE_SLOT,
    ATTR_NAME,
    ATTR_USER_CODE,
    CHILD_LOCKS,
    CONF_ALARM_LEVEL,
    CONF_ALARM_LEVEL_OR_USER_CODE_ENTITY_ID,
    CONF_ALARM_TYPE,
    CONF_ALARM_TYPE_OR_ACCESS_CONTROL_ENTITY_ID,
    CONF_CHILD_LOCKS_FILE,
    CONF_ENTITY_ID,
    CONF_GENERATE,
    CONF_HIDE_PINS,
    CONF_LOCK_ENTITY_ID,
    CONF_LOCK_NAME,
    CONF_PARENT,
    CONF_PATH,
    CONF_SLOTS,
    CONF_START,
    COORDINATOR,
    DEFAULT_HIDE_PINS,
    DOMAIN,
    INTEGRATION,
    ISSUE_URL,
    PLATFORMS,
    PRIMARY_LOCK,
    UNSUB_LISTENERS,
    VERSION,
)
from .exceptions import (
    NoNodeSpecifiedError,
    NotFoundError as NativeNotFoundError,
    NotSupportedError as NativeNotSupportedError,
    ZWaveIntegrationNotConfiguredError,
    ZWaveNetworkNotReady,
)
from .helpers import (
    async_reload_package_platforms,
    async_reset_code_slot_if_pin_unknown,
    async_using_zwave_js,
    delete_folder,
    delete_lock_and_base_folder,
    generate_keymaster_locks,
    get_code_slots_list,
    handle_state_change,
    handle_zwave_js_event,
)
from .lock import KeymasterLock
from .services import (
    add_code,
    clear_code,
    generate_package_files,
    init_child_locks,
    refresh_codes,
)

try:
    from zwave_js_server.const.command_class.lock import ATTR_IN_USE, ATTR_USERCODE
    from zwave_js_server.model.node import Node as ZwaveJSNode
    from zwave_js_server.util.lock import get_usercode_from_node, get_usercodes

    from homeassistant.components.zwave_js import ZWAVE_JS_NOTIFICATION_EVENT
except (ModuleNotFoundError, ImportError):
    pass

_LOGGER = logging.getLogger(__name__)

SERVICE_GENERATE_PACKAGE = "generate_package"
SERVICE_ADD_CODE = "add_code"
SERVICE_CLEAR_CODE = "clear_code"
SERVICE_REFRESH_CODES = "refresh_codes"

SET_USERCODE = "set_usercode"
CLEAR_USERCODE = "clear_usercode"


async def homeassistant_started_listener(
    hass: HomeAssistant,
    config_entry: ConfigEntry,
    locks_to_watch: List[KeymasterLock],
    evt: Event = None,
):
    """Start tracking state changes after HomeAssistant has started."""
    # Listen to lock state changes so we can fire an event
    hass.data[DOMAIN][config_entry.entry_id][UNSUB_LISTENERS].append(
        async_track_state_change(
            hass,
            [lock.lock_entity_id for lock in locks_to_watch],
            functools.partial(handle_state_change, hass, config_entry),
            from_state=[STATE_LOCKED, STATE_UNLOCKED],
            to_state=[STATE_LOCKED, STATE_UNLOCKED],
        )
    )


async def async_setup(hass: HomeAssistant, config: Config) -> bool:
    """Disallow configuration via YAML."""
    return True


async def async_setup_entry(hass: HomeAssistant, config_entry: ConfigEntry) -> bool:
    """Set up is called when Home Assistant is loading our component."""
    hass.data.setdefault(DOMAIN, {})
    _LOGGER.info(
        "Version %s is starting, if you have any issues please report" " them here: %s",
        VERSION,
        ISSUE_URL,
    )
    should_generate_package = config_entry.data.get(CONF_GENERATE)

    updated_config = config_entry.data.copy()

    # pop CONF_GENERATE if it is in data
    updated_config.pop(CONF_GENERATE, None)

    # If CONF_PATH is absolute, make it relative. This can be removed in the future,
    # it is only needed for entries that are being migrated from using the old absolute
    # path
    config_path = hass.config.path()
    if config_entry.data[CONF_PATH].startswith(config_path):
        num_chars_config_path = len(config_path)
        updated_config[CONF_PATH] = updated_config[CONF_PATH][num_chars_config_path:]
        # Remove leading slashes
        updated_config[CONF_PATH] = updated_config[CONF_PATH].lstrip("/").lstrip("\\")

    if "parent" not in config_entry.data.keys():
        updated_config[CONF_PARENT] = None
    elif config_entry.data[CONF_PARENT] == "(none)":
        updated_config[CONF_PARENT] = None

    if updated_config != config_entry.data:
        hass.config_entries.async_update_entry(config_entry, data=updated_config)

    config_entry.add_update_listener(update_listener)

    primary_lock, child_locks = await generate_keymaster_locks(hass, config_entry)

    hass.data[DOMAIN][config_entry.entry_id] = {
        PRIMARY_LOCK: primary_lock,
        CHILD_LOCKS: child_locks,
        UNSUB_LISTENERS: [],
    }
    coordinator = LockUsercodeUpdateCoordinator(
        hass, config_entry, async_get_entity_registry(hass)
    )
    hass.data[DOMAIN][config_entry.entry_id][COORDINATOR] = coordinator

    # Button Press
    async def _refresh_codes(service: ServiceCall) -> None:
        """Refresh lock codes."""
        _LOGGER.debug("Refresh Codes service: %s", service)
        entity_id = service.data[ATTR_ENTITY_ID]
        instance_id = 1
        await refresh_codes(hass, entity_id, instance_id)

    hass.services.async_register(
        DOMAIN,
        SERVICE_REFRESH_CODES,
        _refresh_codes,
        schema=vol.Schema(
            {
                vol.Required(ATTR_ENTITY_ID): vol.Coerce(str),
            }
        ),
    )

    # Add code
    async def _add_code(service: ServiceCall) -> None:
        """Set a user code."""
        _LOGGER.debug("Add Code service: %s", service)
        entity_id = service.data[ATTR_ENTITY_ID]
        code_slot = service.data[ATTR_CODE_SLOT]
        usercode = service.data[ATTR_USER_CODE]
        await add_code(hass, entity_id, code_slot, usercode)

    hass.services.async_register(
        DOMAIN,
        SERVICE_ADD_CODE,
        _add_code,
        schema=vol.Schema(
            {
                vol.Required(ATTR_ENTITY_ID): vol.Coerce(str),
                vol.Required(ATTR_CODE_SLOT): vol.Coerce(int),
                vol.Required(ATTR_USER_CODE): vol.Coerce(str),
            }
        ),
    )

    # Clear code
    async def _clear_code(service: ServiceCall) -> None:
        """Clear a user code."""
        _LOGGER.debug("Clear Code service: %s", service)
        entity_id = service.data[ATTR_ENTITY_ID]
        code_slot = service.data[ATTR_CODE_SLOT]
        await clear_code(hass, entity_id, code_slot)

    hass.services.async_register(
        DOMAIN,
        SERVICE_CLEAR_CODE,
        _clear_code,
        schema=vol.Schema(
            {
                vol.Required(ATTR_ENTITY_ID): vol.Coerce(str),
                vol.Required(ATTR_CODE_SLOT): vol.Coerce(int),
            }
        ),
    )

    # Generate package files
    def _generate_package(service: ServiceCall) -> None:
        """Generate the package files."""
        _LOGGER.debug("DEBUG: %s", service)
        name = service.data[ATTR_NAME]
        generate_package_files(hass, name)

    hass.services.async_register(
        DOMAIN,
        SERVICE_GENERATE_PACKAGE,
        _generate_package,
        schema=vol.Schema({vol.Optional(ATTR_NAME): vol.Coerce(str)}),
    )

    await async_reset_code_slot_if_pin_unknown(
        hass,
        primary_lock.lock_name,
        config_entry.data[CONF_SLOTS],
        config_entry.data[CONF_START],
    )

    for platform in PLATFORMS:
        hass.async_create_task(
            hass.config_entries.async_forward_entry_setup(config_entry, platform)
        )

    # if the use turned on the bool generate the files
    if should_generate_package:
        servicedata = {"lockname": primary_lock.lock_name}
        await hass.services.async_call(
            DOMAIN, SERVICE_GENERATE_PACKAGE, servicedata, blocking=True
        )

    if async_using_zwave_js(lock=primary_lock):
        # Listen to Z-Wave JS events so we can fire our own events
        hass.data[DOMAIN][config_entry.entry_id][UNSUB_LISTENERS].append(
            hass.bus.async_listen(
                ZWAVE_JS_NOTIFICATION_EVENT,
                functools.partial(handle_zwave_js_event, hass, config_entry),
            )
        )

    # Check if we need to check alarm type/alarm level sensors, in which case
    # we need to listen for lock state changes
    locks_to_watch = []
    for lock in [primary_lock, *child_locks]:
        if lock.alarm_level_or_user_code_entity_id not in (
            None,
            "sensor.fake",
        ) and lock.alarm_type_or_access_control_entity_id not in (None, "sensor.fake"):
            locks_to_watch.append(lock)

    if locks_to_watch:
        if hass.state == CoreState.running:
            await homeassistant_started_listener(hass, config_entry, locks_to_watch)
        else:
            hass.bus.async_listen_once(
                EVENT_HOMEASSISTANT_STARTED,
                functools.partial(
                    homeassistant_started_listener, hass, config_entry, locks_to_watch
                ),
            )

    if primary_lock.parent is not None:
        await init_child_locks(
            hass,
            config_entry.data[CONF_START],
            config_entry.data[CONF_SLOTS],
            config_entry.data[CONF_LOCK_NAME],
        )

    await system_health_check(hass, config_entry)
    return True


async def system_health_check(hass: HomeAssistant, config_entry: ConfigEntry) -> None:
    """Update system health check data."""
    primary_lock = hass.data[DOMAIN][config_entry.entry_id][PRIMARY_LOCK]

    if async_using_zwave_js(lock=primary_lock):
        hass.data[DOMAIN][INTEGRATION] = "zwave_js"
    else:
        hass.data[DOMAIN][INTEGRATION] = "unknown"

    hass.data[DOMAIN]["network_sensor"] = slugify(f"{primary_lock.lock_name}: Network")


async def async_unload_entry(hass: HomeAssistant, config_entry: ConfigEntry) -> bool:
    """Handle removal of an entry."""
    lockname = config_entry.data[CONF_LOCK_NAME]
    notification_id = f"{DOMAIN}_{lockname}_unload"
    async_create(
        hass,
        (
            f"Removing `{lockname}` and all of the files that were generated for "
            "it. This may take some time so don't panic. This message will "
            "automatically clear when removal is complete."
        ),
        title=f"{DOMAIN.title()} - Removing `{lockname}`",
        notification_id=notification_id,
    )

    unload_ok = all(
        await asyncio.gather(
            *[
                hass.config_entries.async_forward_entry_unload(config_entry, platform)
                for platform in PLATFORMS
            ]
        )
    )

    if unload_ok:
        # Remove all package files and the base folder if needed
        await hass.async_add_executor_job(
            delete_lock_and_base_folder, hass, config_entry
        )

        await async_reload_package_platforms(hass)

        # Unsubscribe to any listeners
        for unsub_listener in hass.data[DOMAIN][config_entry.entry_id].get(
            UNSUB_LISTENERS, []
        ):
            unsub_listener()
        hass.data[DOMAIN][config_entry.entry_id].get(UNSUB_LISTENERS, []).clear()

        hass.data[DOMAIN].pop(config_entry.entry_id)

    async_dismiss(hass, notification_id)

    return unload_ok


async def async_migrate_entry(hass: HomeAssistant, config_entry: ConfigEntry) -> bool:
    """Migrate an old config entry."""
    version = config_entry.version

    # 1 -> 2: Migrate to new keys
    if version == 1:
        _LOGGER.debug("Migrating from version %s", version)
        data = config_entry.data.copy()

        data[CONF_ALARM_LEVEL_OR_USER_CODE_ENTITY_ID] = data.pop(CONF_ALARM_LEVEL, None)
        data[CONF_ALARM_TYPE_OR_ACCESS_CONTROL_ENTITY_ID] = data.pop(
            CONF_ALARM_TYPE, None
        )
        data[CONF_LOCK_ENTITY_ID] = data.pop(CONF_ENTITY_ID)
        if CONF_HIDE_PINS not in data:
            data[CONF_HIDE_PINS] = DEFAULT_HIDE_PINS
        data[CONF_CHILD_LOCKS_FILE] = data.get(CONF_CHILD_LOCKS_FILE, "")

        hass.config_entries.async_update_entry(entry=config_entry, data=data)
        config_entry.version = 2
        _LOGGER.debug("Migration to version %s complete", config_entry.version)

    return True


async def update_listener(hass: HomeAssistant, config_entry: ConfigEntry) -> None:
    """Update listener."""
    # No need to update if the options match the data
    if not config_entry.options:
        return

    # If the path has changed delete the old base folder, otherwise if the lock name
    # has changed only delete the old lock folder
    if config_entry.options[CONF_PATH] != config_entry.data[CONF_PATH]:
        await hass.async_add_executor_job(
            delete_folder, hass.config.path(), config_entry.data[CONF_PATH]
        )
    elif config_entry.options[CONF_LOCK_NAME] != config_entry.data[CONF_LOCK_NAME]:
        await hass.async_add_executor_job(
            delete_folder,
            hass.config.path(),
            config_entry.data[CONF_PATH],
            config_entry.data[CONF_LOCK_NAME],
        )

    old_slots = get_code_slots_list(config_entry.data)
    new_slots = get_code_slots_list(config_entry.options)

    new_data = config_entry.options.copy()
    new_data.pop(CONF_GENERATE, None)

    hass.config_entries.async_update_entry(
        entry=config_entry,
        unique_id=config_entry.options[CONF_LOCK_NAME],
        data=new_data,
        options={},
    )

    primary_lock, child_locks = await generate_keymaster_locks(hass, config_entry)

    hass.data[DOMAIN][config_entry.entry_id].update(
        {
            PRIMARY_LOCK: primary_lock,
            CHILD_LOCKS: child_locks,
        }
    )
    servicedata = {"lockname": primary_lock.lock_name}
    await hass.services.async_call(
        DOMAIN, SERVICE_GENERATE_PACKAGE, servicedata, blocking=True
    )

    if old_slots != new_slots:
        async_dispatcher_send(
            hass,
            f"{DOMAIN}_{config_entry.entry_id}_code_slots_changed",
            old_slots,
            new_slots,
        )

    # Unsubscribe to any listeners so we can create new ones
    for unsub_listener in hass.data[DOMAIN][config_entry.entry_id].get(
        UNSUB_LISTENERS, []
    ):
        unsub_listener()
    hass.data[DOMAIN][config_entry.entry_id].get(UNSUB_LISTENERS, []).clear()

    if async_using_zwave_js(lock=primary_lock):
        hass.data[DOMAIN][config_entry.entry_id][UNSUB_LISTENERS].append(
            hass.bus.async_listen(
                ZWAVE_JS_NOTIFICATION_EVENT,
                functools.partial(handle_zwave_js_event, hass, config_entry),
            )
        )
        return

    # We only get here if we are not using zwave_js

    # Check if alarm type/alarm level sensors are specified, in which case
    # we need to listen for lock state changes and derive the action from those
    # sensors
    locks_to_watch = []
    for lock in [primary_lock, *child_locks]:
        if lock.alarm_level_or_user_code_entity_id not in (
            None,
            "sensor.fake",
        ) and lock.alarm_type_or_access_control_entity_id not in (None, "sensor.fake"):
            locks_to_watch.append(lock)

    if locks_to_watch:
        # Create new listeners for lock state changes
        hass.data[DOMAIN][config_entry.entry_id][UNSUB_LISTENERS].append(
            async_track_state_change(
                hass,
                [lock.lock_entity_id for lock in locks_to_watch],
                functools.partial(handle_state_change, hass, config_entry),
                from_state=[STATE_LOCKED, STATE_UNLOCKED],
                to_state=[STATE_LOCKED, STATE_UNLOCKED],
            )
        )


class LockUsercodeUpdateCoordinator(DataUpdateCoordinator):
    """Class to manage usercode updates."""

    def __init__(
        self, hass: HomeAssistant, config_entry: ConfigEntry, ent_reg: EntityRegistry
    ) -> None:
        self._primary_lock: KeymasterLock = hass.data[DOMAIN][config_entry.entry_id][
            PRIMARY_LOCK
        ]
        self._child_locks: List[KeymasterLock] = hass.data[DOMAIN][
            config_entry.entry_id
        ][CHILD_LOCKS]
        self.config_entry = config_entry
        self.ent_reg = ent_reg
        self.network_sensor = None
        self.slots = None
        super().__init__(
            hass,
            _LOGGER,
            name=DOMAIN,
            update_interval=timedelta(seconds=5),
            update_method=self.async_update_usercodes,
        )
        self.data = {}

    def _invalid_code(self, code_slot):
        """Return the PIN slot value as we are unable to read the slot value
        from the lock."""

        _LOGGER.debug("Work around code in use.")
        # This is a fail safe and should not be needing to return ""
        data = ""

        # Build data from entities
        active_binary_sensor = (
            f"binary_sensor.active_{self._primary_lock.lock_name}_{code_slot}"
        )
        active = self.hass.states.get(active_binary_sensor)
        pin_data = f"input_text.{self._primary_lock.lock_name}_pin_{code_slot}"
        pin = self.hass.states.get(pin_data)

        # If slot is enabled return the PIN
        if active is not None and pin is not None:
            if active.state == "on" and pin.state.isnumeric():
                _LOGGER.debug("Utilizing BE469 work around code.")
                data = pin.state
            else:
                _LOGGER.debug("Utilizing FE599 work around code.")
                data = ""

        return data

    async def async_update_usercodes(self) -> Dict[Union[str, int], Any]:
        """Wrapper to update usercodes."""
        self.slots = get_code_slots_list(self.config_entry.data)
        if not self.network_sensor:
            self.network_sensor = self.ent_reg.async_get_entity_id(
                "binary_sensor",
                DOMAIN,
                slugify(generate_binary_sensor_name(self._primary_lock.lock_name)),
            )
        if self.network_sensor is None:
            raise UpdateFailed
        try:
            network_ready = self.hass.states.get(self.network_sensor)
            if not network_ready:
                # We may need to get a new entity ID
                self.network_sensor = None
                raise ZWaveNetworkNotReady

            if network_ready.state != STATE_ON:
                raise ZWaveNetworkNotReady

            return await self._async_update()
        except (
            NativeNotFoundError,
            NativeNotSupportedError,
            NoNodeSpecifiedError,
            ZWaveIntegrationNotConfiguredError,
            ZWaveNetworkNotReady,
        ) as err:
            # We can silently fail if we've never been able to retrieve data
            if not self.data:
                return {}
            raise UpdateFailed from err

    async def _async_update(self) -> Dict[Union[str, int], Any]:
        """Update usercodes."""
        # loop to get user code data from entity_id node
        instance_id = 1  # default
        data = {CONF_LOCK_ENTITY_ID: self._primary_lock.lock_entity_id}

        # # make button call
        # servicedata = {"entity_id": self._entity_id}
        # await self.hass.services.async_call(
        #    DOMAIN, SERVICE_REFRESH_CODES, servicedata
        # )

        if async_using_zwave_js(lock=self._primary_lock):
            node: ZwaveJSNode = self._primary_lock.zwave_js_lock_node
            if node is None:
                raise NativeNotFoundError
            code_slot = 1

            for slot in get_usercodes(node):
                code_slot = int(slot[ATTR_CODE_SLOT])
                if code_slot not in self.slots:
                    continue
                usercode: Optional[str] = slot[ATTR_USERCODE]
                in_use: Optional[bool] = slot[ATTR_IN_USE]
                # Retrieve code slots that haven't been populated yet
                if in_use is None:
                    usercode_resp = await get_usercode_from_node(node, code_slot)
                    usercode = slot[ATTR_USERCODE] = usercode_resp[ATTR_USERCODE]
                    in_use = slot[ATTR_IN_USE] = usercode_resp[ATTR_IN_USE]
                if not in_use:
                    _LOGGER.debug("DEBUG: Code slot %s not enabled", code_slot)
                    data[code_slot] = ""
                elif usercode and "*" in str(usercode):
                    _LOGGER.debug(
                        "DEBUG: Ignoring code slot with * in value for code slot %s",
                        code_slot,
                    )
                    data[code_slot] = self._invalid_code(code_slot)
                else:
                    _LOGGER.debug("DEBUG: Code slot %s value: %s", code_slot, usercode)
                    data[code_slot] = usercode

<<<<<<< HEAD
        # pull the codes for ozw
        elif async_using_ozw(lock=self._primary_lock):
            node_id = get_node_id(self.hass, self._primary_lock.lock_entity_id)
            if node_id is None:
                return data
            data[ATTR_NODE_ID] = node_id

            if data[ATTR_NODE_ID] is None:
                raise NoNodeSpecifiedError
            # Raises exception when node not found
            try:
                node = get_node_from_manager(
                    self.hass.data[OZW_DOMAIN][MANAGER],
                    instance_id,
                    data[ATTR_NODE_ID],
                )
            except NotFoundError:
                raise NativeNotFoundError from None

            command_class = node.get_command_class(CommandClass.USER_CODE)

            if not command_class:
                raise NativeNotSupportedError("Node doesn't have code slots")

            for value in command_class.values():  # type: ignore
                code_slot = int(value.index)
                if code_slot not in self.slots:
                    continue
                _LOGGER.debug(
                    "DEBUG: Code slot %s value: %s", code_slot, str(value.value)
                )
                if value.value and "*" in str(value.value):
                    _LOGGER.debug("DEBUG: Ignoring code slot with * in value.")
                    data[code_slot] = self._invalid_code(code_slot)
                else:
                    data[code_slot] = value.value

        # pull codes for zwave
        elif async_using_zwave(lock=self._primary_lock):
            node_id = get_node_id(self.hass, self._primary_lock.lock_entity_id)
            if node_id is None:
                return data
            data[ATTR_NODE_ID] = node_id

            if data[ATTR_NODE_ID] is None:
                raise NoNodeSpecifiedError

            network = self.hass.data[ZWAVE_NETWORK]
            node = network.nodes.get(data[ATTR_NODE_ID])
            if not node:
                raise NativeNotFoundError

            lock_values = node.get_values(class_id=CommandClass.USER_CODE).values()
            for value in lock_values:
                if value.index not in self.slots:
                    continue
                _LOGGER.debug(
                    "DEBUG: Code slot %s value: %s",
                    str(value.index),
                    str(value.data),
                )
                # do not update if the code contains *s
                code = str(value.data)

                # Remove \x00 if found
                code = code.replace("\x00", "")

                # Check for * in lock data and use workaround code if exist
                if "*" in code:
                    _LOGGER.debug("DEBUG: Ignoring code slot with * in value.")
                    code = self._invalid_code(value.index)

                # Build data from entities
                active_binary_sensor = (
                    f"binary_sensor.active_{self._primary_lock.lock_name}_{value.index}"
                )
                active = self.hass.states.get(active_binary_sensor)

                # Report blank slot if occupied by random code
                if active is not None:
                    if active.state == "off":
                        _LOGGER.debug(
                            "DEBUG: Utilizing Zwave clear_usercode work around code"
                        )
                        code = ""

                data[int(value.index)] = code

=======
>>>>>>> a35388b0
        else:
            raise ZWaveIntegrationNotConfiguredError

        return data<|MERGE_RESOLUTION|>--- conflicted
+++ resolved
@@ -616,98 +616,6 @@
                 else:
                     _LOGGER.debug("DEBUG: Code slot %s value: %s", code_slot, usercode)
                     data[code_slot] = usercode
-
-<<<<<<< HEAD
-        # pull the codes for ozw
-        elif async_using_ozw(lock=self._primary_lock):
-            node_id = get_node_id(self.hass, self._primary_lock.lock_entity_id)
-            if node_id is None:
-                return data
-            data[ATTR_NODE_ID] = node_id
-
-            if data[ATTR_NODE_ID] is None:
-                raise NoNodeSpecifiedError
-            # Raises exception when node not found
-            try:
-                node = get_node_from_manager(
-                    self.hass.data[OZW_DOMAIN][MANAGER],
-                    instance_id,
-                    data[ATTR_NODE_ID],
-                )
-            except NotFoundError:
-                raise NativeNotFoundError from None
-
-            command_class = node.get_command_class(CommandClass.USER_CODE)
-
-            if not command_class:
-                raise NativeNotSupportedError("Node doesn't have code slots")
-
-            for value in command_class.values():  # type: ignore
-                code_slot = int(value.index)
-                if code_slot not in self.slots:
-                    continue
-                _LOGGER.debug(
-                    "DEBUG: Code slot %s value: %s", code_slot, str(value.value)
-                )
-                if value.value and "*" in str(value.value):
-                    _LOGGER.debug("DEBUG: Ignoring code slot with * in value.")
-                    data[code_slot] = self._invalid_code(code_slot)
-                else:
-                    data[code_slot] = value.value
-
-        # pull codes for zwave
-        elif async_using_zwave(lock=self._primary_lock):
-            node_id = get_node_id(self.hass, self._primary_lock.lock_entity_id)
-            if node_id is None:
-                return data
-            data[ATTR_NODE_ID] = node_id
-
-            if data[ATTR_NODE_ID] is None:
-                raise NoNodeSpecifiedError
-
-            network = self.hass.data[ZWAVE_NETWORK]
-            node = network.nodes.get(data[ATTR_NODE_ID])
-            if not node:
-                raise NativeNotFoundError
-
-            lock_values = node.get_values(class_id=CommandClass.USER_CODE).values()
-            for value in lock_values:
-                if value.index not in self.slots:
-                    continue
-                _LOGGER.debug(
-                    "DEBUG: Code slot %s value: %s",
-                    str(value.index),
-                    str(value.data),
-                )
-                # do not update if the code contains *s
-                code = str(value.data)
-
-                # Remove \x00 if found
-                code = code.replace("\x00", "")
-
-                # Check for * in lock data and use workaround code if exist
-                if "*" in code:
-                    _LOGGER.debug("DEBUG: Ignoring code slot with * in value.")
-                    code = self._invalid_code(value.index)
-
-                # Build data from entities
-                active_binary_sensor = (
-                    f"binary_sensor.active_{self._primary_lock.lock_name}_{value.index}"
-                )
-                active = self.hass.states.get(active_binary_sensor)
-
-                # Report blank slot if occupied by random code
-                if active is not None:
-                    if active.state == "off":
-                        _LOGGER.debug(
-                            "DEBUG: Utilizing Zwave clear_usercode work around code"
-                        )
-                        code = ""
-
-                data[int(value.index)] = code
-
-=======
->>>>>>> a35388b0
         else:
             raise ZWaveIntegrationNotConfiguredError
 
