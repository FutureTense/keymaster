--- conflicted
+++ resolved
@@ -14,11 +14,7 @@
 from homeassistant.helpers import entity_registry as er
 from homeassistant.util import slugify
 
-<<<<<<< HEAD
-from .const import DOMAIN
-=======
-from .const import DAY_NAMES, DEFAULT_DOOR_SENSOR, DOMAIN
->>>>>>> b35a0d6c
+from .const import DAY_NAMES, DOMAIN
 
 _LOGGER: logging.Logger = logging.getLogger(__name__)
 
